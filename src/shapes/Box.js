--- conflicted
+++ resolved
@@ -113,11 +113,8 @@
 
 Box.prototype.updateArea = function(){
     this.area = this.width * this.height;
-<<<<<<< HEAD
 };
 
 Box.prototype.pointTest = function(localPoint){
     return Math.abs(localPoint[0]) <= this.width * 0.5 && Math.abs(localPoint[1]) <= this.height * 0.5;
-=======
->>>>>>> 646200ad
 };